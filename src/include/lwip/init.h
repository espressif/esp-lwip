--- conflicted
+++ resolved
@@ -58,11 +58,7 @@
 /** For release candidates, this is set to 1..254
   * For official releases, this is set to 255 (LWIP_RC_RELEASE)
   * For development versions (Git), this is set to 0 (LWIP_RC_DEVELOPMENT) */
-<<<<<<< HEAD
-#define LWIP_VERSION_RC         LWIP_RC_RELEASE
-=======
 #define LWIP_VERSION_RC         LWIP_RC_DEVELOPMENT
->>>>>>> 3a20ae38
 
 /** LWIP_VERSION_RC is set to LWIP_RC_RELEASE for official releases */
 #define LWIP_RC_RELEASE         255
